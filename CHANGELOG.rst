--- conflicted
+++ resolved
@@ -6,8 +6,8 @@
 The format is based on `Keep a Changelog <https://keepachangelog.com/en/1.0.0/>`_,
 and this project adheres to `Semantic Versioning <https://semver.org/spec/v2.0.0.html>`_.
 
-<<<<<<< HEAD
-1.4.8 - 2024-07-17
+
+1.4.9 - 2024-07-22
 ------------------
 
 Added
@@ -21,7 +21,8 @@
 - Added a `postprocessing`` submodule
 - Added a `visualization`` submodule
 - Renamed `scanpy` optional dependencies to `vis` (for all visualization-related dependencies)
-=======
+
+
 1.4.8 - 2024-07-22
 ------------------
 
@@ -29,7 +30,6 @@
 ~~~~~~~
 
 - Decrease `MAX_NUM_REQUESTS_AT_A_TIME` to 8
->>>>>>> e076a1a7
 
 
 1.4.7 - 2024-07-09
