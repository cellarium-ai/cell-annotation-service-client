--- conflicted
+++ resolved
@@ -25,13 +25,8 @@
 
 [tool.setuptools.dynamic]
 dependencies = {file = ["requirements/base.txt"]}
-<<<<<<< HEAD
 optional-dependencies = {docs = { file = ["requirements/docs.txt"] }, test = { file = ["requirements/test.txt"]}, vis = { file = ["requirements/vis.txt"]}}
-readme = {file = ["README.md"]}
-=======
-optional-dependencies = {docs = { file = ["requirements/docs.txt"] }, test = { file = ["requirements/test.txt"]}, scanpy = { file = ["requirements/scanpy.txt"]}}
 readme = {file = ["README.md"], content-type = "text/markdown"}
->>>>>>> f8474fa7
 
 [project.urls]
 "Homepage" = "https://cellarium.ai"
