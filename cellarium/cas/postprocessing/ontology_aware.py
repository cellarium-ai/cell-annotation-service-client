import typing as t
from collections import OrderedDict, defaultdict
from dataclasses import dataclass
from enum import Enum
from operator import itemgetter

import numpy as np
import scipy.sparse as sp
from anndata import AnnData

from cellarium.cas.models import CellTypeOntologyAwareResults

from .cell_ontology.cell_ontology_cache import CL_CELL_ROOT_NODE, CellOntologyCache
from .common import get_obs_indices_for_cluster

# AnnData-related constants
CAS_CL_SCORES_ANNDATA_OBSM_KEY = "cas_cl_scores"
CAS_METADATA_ANNDATA_UNS_KEY = "cas_metadata"

# PhyloXML-related constants
CAS_SCORE_PROPERTY_REF = "CAS:score"
CAS_FRACTION_PROPERTY_REF = "CAS:fraction"
CAS_CL_LABEL_PROPERTY_REF = "CAS:cl_label"


def convert_cas_ontology_aware_response_to_score_matrix(
    adata: AnnData, cas_ontology_aware_response: CellTypeOntologyAwareResults, cl: CellOntologyCache
) -> sp.csr_matrix:
    """
    Generate a sparse matrix of CAS ontology-aware scores.

    This function takes an AnnData object, a list of CAS ontology-aware responses, and a CellOntologyCache object
    and generates a sparse matrix of CAS ontology-aware scores. The sparse matrix represents the evidence scores
    of all ontology terms (columns) for each cell (rows).

    :param adata: An AnnData object containing the query cells.
    :type adata: AnnData

    :param cas_ontology_aware_response: A list of CAS ontology-aware responses.
    :type cas_ontology_aware_response: CellTypeOntologyAwareResults

    :param cl: A CellOntologyCache object containing the cell ontology information.
    :type cl: CellOntologyCache

    :return: A sparse matrix of CAS ontology-aware scores.
    :rtype: sp.csr_matrix
    """
    row = []
    col = []
    data = []

    obs_values = adata.obs.index.values
    for obs_idx, cas_cell_response in enumerate(cas_ontology_aware_response.data):
        assert cas_cell_response.query_cell_id == obs_values[obs_idx]
        for match in cas_cell_response.matches:
            row.append(obs_idx)
            col.append(cl.cl_names_to_idx_map[match.cell_type_ontology_term_id])
            data.append(match.score)

    n_obs = len(cas_ontology_aware_response.data)
    n_cl_names = len(cl.cl_names)
    return sp.coo_matrix((data, (row, col)), shape=(n_obs, n_cl_names)).tocsr()


def insert_cas_ontology_aware_response_into_adata(
    cas_ontology_aware_response: CellTypeOntologyAwareResults, adata: AnnData, cl: CellOntologyCache = CellOntologyCache()
) -> None:
    """
    Inserts Cellarium CAS ontology aware response into `obsm` property of a provided AnnData file as a
    :class:`scipy.sparse.csr_matrix` named `cas_cl_scores`.

    :param cas_ontology_aware_response: The Cellarium CAS ontology aware response.
    :type cas_ontology_aware_response: CellTypeOntologyAwareResults

    :param adata: The AnnData object to insert the response into.
    :type adata: AnnData

    :param cl: The CellOntologyCache object containing cell ontology term names and labels.
    :type cl: CellOntologyCache

    :return: None
    """
    adata.obsm[CAS_CL_SCORES_ANNDATA_OBSM_KEY] = convert_cas_ontology_aware_response_to_score_matrix(
        adata, cas_ontology_aware_response, cl
    )
    adata.uns[CAS_METADATA_ANNDATA_UNS_KEY] = {"cl_names": cl.cl_names, "cl_labels": cl.cl_labels}


class CellOntologyScoresAggregationOp(Enum):
    """The aggregation operation to apply to the scores of each ontology term."""

    MEAN = 1
    MEDIAN = 2


class CellOntologyScoresAggregationDomain(Enum):
    """The domain over which to aggregate the scores of each ontology term."""

    ALL_CELLS = 1
    OVER_THRESHOLD = 2


@dataclass
class AggregatedCellOntologyScores:
    """The aggregated ontology scores and the fraction of cells that have non-zero scores for each term."""

    aggregation_op: CellOntologyScoresAggregationOp
    aggregation_domain: CellOntologyScoresAggregationDomain
    threshold: float
    aggregated_scores_c: np.ndarray
    fraction_over_threshold_c: np.ndarray
    cl_labels: list
    cl_names: list


def get_aggregated_cas_ontology_aware_scores(
    adata: AnnData,
    obs_indices: t.Optional[t.Sequence],
    aggregation_op: CellOntologyScoresAggregationOp = CellOntologyScoresAggregationOp.MEAN,
    aggregation_domain: CellOntologyScoresAggregationDomain = CellOntologyScoresAggregationDomain.ALL_CELLS,
    threshold: float = 1e-4,
) -> AggregatedCellOntologyScores:
    """
    Aggregates Cellarium CAS ontology-aware scores over a provided group of cells.

    :param adata: Annotated data object containing CAS scores.
    :param obs_indices: Indices of the cells to consider for aggregation. If None, all cells are considered.
    :param aggregation_op: The aggregation operation to apply to the CAS scores.
      Default is CellOntologyScoresAggregationOp.MEAN.
    :param aggregation_domain: The domain over which to perform the aggregation.
      Default is CellOntologyScoresAggregationDomain.ALL_CELLS.
    :param threshold: The threshold value for considering a CAS score as non-zero.
      Default is 1e-4.
    :return: An instance of AggregatedCellOntologyScores.
    """
    assert CAS_CL_SCORES_ANNDATA_OBSM_KEY in adata.obsm

    if obs_indices is not None:
        assert len(obs_indices) > 0
        sliced_cas_scores_nc = adata.obsm[CAS_CL_SCORES_ANNDATA_OBSM_KEY][obs_indices]
        n_selected_cells = len(obs_indices)
    else:  # all cells
        sliced_cas_scores_nc = adata.obsm[CAS_CL_SCORES_ANNDATA_OBSM_KEY]
        n_selected_cells = adata.n_obs

    mask_aggregation_nc = (sliced_cas_scores_nc > threshold).toarray()
    fraction_over_threshold_c = mask_aggregation_nc.sum(0) / n_selected_cells

    if aggregation_op == CellOntologyScoresAggregationOp.MEAN:
        aggregation_op_func = np.mean
    elif aggregation_op == CellOntologyScoresAggregationOp.MEDIAN:
        aggregation_op_func = np.median
    else:
        raise ValueError

    sliced_cas_scores_dense_nc = sliced_cas_scores_nc.toarray()
    n_cols = sliced_cas_scores_dense_nc.shape[1]
    aggregated_scores_c = np.zeros((n_cols,))
    for c in range(n_cols):
        if aggregation_domain == CellOntologyScoresAggregationDomain.ALL_CELLS:
            value = aggregation_op_func(sliced_cas_scores_dense_nc[:, c])
        elif aggregation_domain == CellOntologyScoresAggregationDomain.OVER_THRESHOLD:
            data = sliced_cas_scores_dense_nc[:, c][mask_aggregation_nc[:, c]]
            value = aggregation_op_func(data) if data.size else 0.0
        else:
            raise ValueError
        aggregated_scores_c[c] = value

    return AggregatedCellOntologyScores(
        aggregation_op=aggregation_op,
        aggregation_domain=aggregation_domain,
        threshold=threshold,
        aggregated_scores_c=aggregated_scores_c,
        fraction_over_threshold_c=fraction_over_threshold_c,
        cl_labels=adata.uns[CAS_METADATA_ANNDATA_UNS_KEY]["cl_labels"],
        cl_names=adata.uns[CAS_METADATA_ANNDATA_UNS_KEY]["cl_names"],
    )


def convert_aggregated_cell_ontology_scores_to_rooted_tree(
    aggregated_scores: AggregatedCellOntologyScores,
    cl: CellOntologyCache,
    root_cl_name: str = CL_CELL_ROOT_NODE,
    min_fraction: float = 0.0,
    hidden_cl_names_set: t.Optional[t.Set[str]] = None,
) -> OrderedDict:
    """
    Convert aggregated cell ontology scores to a rooted tree.

    :param aggregated_scores: The aggregated cell ontology scores.
    :type aggregated_scores: AggregatedCellOntologyScores
    :param cl: The cell ontology cache.
    :type cl: CellOntologyCache
    :param root_cl_name: The name of the root cell ontology.
    :type root_cl_name: str
    :param min_fraction: The minimum fraction threshold, defaults to 0.0.
    :type min_fraction: float, optional
    :param hidden_cl_names_set: A set of hidden cell ontology names, defaults to an empty set.
    :type hidden_cl_names_set: set[str], optional
    :return: The rooted tree structure as an ordered dictionary.
    :rtype: OrderedDict
    """

    if hidden_cl_names_set is None:
        hidden_cl_names_set = set()

    tree_dict = OrderedDict()
    score_dict = {
        cl_name: score for cl_name, score in zip(aggregated_scores.cl_names, aggregated_scores.aggregated_scores_c)
    }
    fraction_dict = {
        cl_name: score
        for cl_name, score in zip(aggregated_scores.cl_names, aggregated_scores.fraction_over_threshold_c)
    }

    def build_subtree(node_dict: OrderedDict, node_name: str) -> OrderedDict:
        if node_name in hidden_cl_names_set:
            return node_dict
        if score_dict[node_name] <= aggregated_scores.threshold:
            return node_dict
        if fraction_dict[node_name] <= min_fraction:
            return node_dict
        node_dict[node_name] = {"score": score_dict[node_name], "fraction": fraction_dict[node_name]}
        children_nodes = list(cl.cl_graph.successors(node_name))
        if len(children_nodes) > 0:
            node_dict[node_name]["children"] = OrderedDict()
            for children_node_name in children_nodes:
                build_subtree(node_dict[node_name]["children"], children_node_name)
        return node_dict

    tree_dict = build_subtree(tree_dict, root_cl_name)
    # Validate that this is actually a rooted tree and if not recalculate with the base cell node
    if len(tree_dict) == 1:  # singly-rooted tree
        return tree_dict
    else:
        raise ValueError("The tree is not singly-rooted.")


def generate_phyloxml_from_scored_cell_ontology_tree(
    tree_dict: OrderedDict, tree_name: str, cl: CellOntologyCache, indent: int = 3
) -> str:
    """
    Generate a PhyloXML string representation of a scored cell ontology tree.

    :param tree_dict: The dictionary representation of the scored cell ontology tree.
    :type tree_dict: OrderedDict
    :param tree_name: The name of the tree.
    :type tree_name: str
    :param cl: The CellOntologyCache object containing the cell ontology information.
    :type cl: CellOntologyCache
    :param indent: The number of spaces to use for indentation. Defaults to 3.
    :type indent: int, optional
    :return: The PhyloXML string representation of the scored cell ontology tree.
    :rtype: str
    """

    assert indent > 0
    assert len(tree_dict) == 1  # singly-rooted tree
    root_node_name = list(tree_dict.keys())[0]

    def ind(level: int):
        return " " * indent * level

    phyloxml_header = (
        '<?xml version="1.0" encoding="UTF-8"?>\n'
        '<phyloxml xmlns:xsi="http://www.w3.org/2001/XMLSchema-instance" xsi:schemaLocation="http://www.phyloxml.org http://www.phyloxml.org/1.00/phyloxml.xsd" xmlns="http://www.phyloxml.org">\n'
        '<phylogeny rooted="true">\n'
        f"{ind(1)}<name>{tree_name}</name>\n"
    )

    phyloxml_footer = "</phylogeny>\n</phyloxml>\n"

    def _get_subtree_phyloxml_string(subtree_dict: OrderedDict, node_name: str, level: int) -> str:
        phyloxml_string = f"{ind(level)}<clade>\n" f"{ind(level + 1)}<name>{node_name}</name>\n"
        if level > 1:
            phyloxml_string += f"{ind(level + 1)}<branch_length>1.0</branch_length>\n"
        phyloxml_string += (
            f'{ind(level + 1)}<property datatype="xsd:string" ref="{CAS_CL_LABEL_PROPERTY_REF}" applies_to="clade">{cl.cl_names_to_labels_map[node_name]}</property>\n'
            f'{ind(level + 1)}<property datatype="xsd:float" ref="{CAS_SCORE_PROPERTY_REF}" applies_to="clade">{subtree_dict[node_name]["score"]}</property>\n'
            f'{ind(level + 1)}<property datatype="xsd:float" ref="{CAS_FRACTION_PROPERTY_REF}" applies_to="clade">{subtree_dict[node_name]["fraction"]}</property>\n'
        )
        if "children" in subtree_dict[node_name]:
            for child_node_name in subtree_dict[node_name]["children"].keys():
                phyloxml_string += _get_subtree_phyloxml_string(
                    subtree_dict[node_name]["children"], child_node_name, level + 1
                )
        phyloxml_string += f"{ind(level)}</clade>\n"
        return phyloxml_string

    phyloxml_string = phyloxml_header + _get_subtree_phyloxml_string(tree_dict, root_node_name, 1) + phyloxml_footer
    return phyloxml_string


def get_most_granular_top_k_calls(
    aggregated_scores: AggregatedCellOntologyScores,
    cl: CellOntologyCache,
    min_acceptable_score: float,
    top_k: int = 1,
<<<<<<< HEAD
    root_note: str = CL_CELL_ROOT_NODE
=======
    root_note: str = CL_EUKARYOTIC_CELL_ROOT_NODE
>>>>>>> e7b441b0
) -> t.List[tuple]:
    depth_list = list(
        map(cl.get_longest_path_lengths_from_target(root_note).get, aggregated_scores.cl_names)
    )
    sorted_score_and_depth_list = sorted(
        list(
            (score, depth, cl_name)
            for score, depth, cl_name in zip(
                aggregated_scores.aggregated_scores_c, depth_list, aggregated_scores.cl_names
            )
            if score >= min_acceptable_score
        ),
        key=itemgetter(1),
        reverse=True,
    )
    trunc_list = sorted_score_and_depth_list[:top_k]
    # pad with root node if necessary
    for _ in range(len(trunc_list) - top_k):
        trunc_list.append((1.0, 0, root_note))
    return trunc_list


def compute_most_granular_top_k_calls_single(
    adata: AnnData,
    cl: CellOntologyCache,
    min_acceptable_score: float,
    top_k: int = 3,
    obs_prefix: str = "cas_cell_type",
<<<<<<< HEAD
    root_note: str = CL_CELL_ROOT_NODE
=======
    root_note: str = CL_EUKARYOTIC_CELL_ROOT_NODE
>>>>>>> e7b441b0
):
    top_k_calls_dict = defaultdict(list)
    scores_array_nc = adata.obsm[CAS_CL_SCORES_ANNDATA_OBSM_KEY].toarray()

    # make a wrapped aggregated scores dataclass for the single cell in question
    aggregated_scores = AggregatedCellOntologyScores(
        aggregation_op=CellOntologyScoresAggregationOp.MEAN,
        aggregation_domain=CellOntologyScoresAggregationDomain.ALL_CELLS,
        threshold=0.0,
        aggregated_scores_c=np.zeros(
            (
                len(
                    cl.cl_names,
                )
            )
        ),
        fraction_over_threshold_c=np.ones(
            (
                len(
                    cl.cl_names,
                )
            )
        ),
        cl_labels=cl.cl_labels,
        cl_names=cl.cl_names,
    )

    for i_cell in range(adata.n_obs):
        aggregated_scores.aggregated_scores_c = scores_array_nc[i_cell]
        top_k_output = get_most_granular_top_k_calls(aggregated_scores, cl, min_acceptable_score, top_k, root_note)
        for k in range(top_k):
            top_k_calls_dict[f"{obs_prefix}_score_{k + 1}"].append(top_k_output[k][0])
            top_k_calls_dict[f"{obs_prefix}_name_{k + 1}"].append(top_k_output[k][2])
            top_k_calls_dict[f"{obs_prefix}_label_{k + 1}"].append(cl.cl_names_to_labels_map[top_k_output[k][2]])

    for k, v in top_k_calls_dict.items():
        adata.obs[k] = v


def compute_most_granular_top_k_calls_cluster(
    adata: AnnData,
    cl: CellOntologyCache,
    min_acceptable_score: float,
    cluster_label_obs_column: str,
    aggregation_op: CellOntologyScoresAggregationOp = CellOntologyScoresAggregationOp.MEAN,
    aggregation_domain: CellOntologyScoresAggregationDomain = CellOntologyScoresAggregationDomain.ALL_CELLS,
    aggregation_score_threshod: float = 1e-4,
    top_k: int = 3,
    obs_prefix: str = "cas_cell_type",
<<<<<<< HEAD
    root_note: str = CL_CELL_ROOT_NODE
=======
    root_note: str = CL_EUKARYOTIC_CELL_ROOT_NODE
>>>>>>> e7b441b0
):
    top_k_calls_dict = dict()
    for k in range(top_k):
        top_k_calls_dict[f"{obs_prefix}_score_{k + 1}"] = [None] * adata.n_obs
        top_k_calls_dict[f"{obs_prefix}_name_{k + 1}"] = [None] * adata.n_obs
        top_k_calls_dict[f"{obs_prefix}_label_{k + 1}"] = [None] * adata.n_obs

    def _update_list(target_list, indices, value):
        for idx in indices:
            target_list[idx] = value

    for cluster_label in adata.obs[cluster_label_obs_column].cat.categories:
        obs_indices = get_obs_indices_for_cluster(adata, cluster_label_obs_column, cluster_label)
        aggregated_scores = get_aggregated_cas_ontology_aware_scores(
            adata, obs_indices, aggregation_op, aggregation_domain, aggregation_score_threshod
        )
        top_k_output = get_most_granular_top_k_calls(aggregated_scores, cl, min_acceptable_score, top_k, root_note)
        for k in range(top_k):
            _update_list(top_k_calls_dict[f"{obs_prefix}_score_{k + 1}"], obs_indices, top_k_output[k][0])
            _update_list(top_k_calls_dict[f"{obs_prefix}_name_{k + 1}"], obs_indices, top_k_output[k][2])
            _update_list(
                top_k_calls_dict[f"{obs_prefix}_label_{k + 1}"],
                obs_indices,
                cl.cl_names_to_labels_map[top_k_output[k][2]],
            )

    for k, v in top_k_calls_dict.items():
        adata.obs[k] = v<|MERGE_RESOLUTION|>--- conflicted
+++ resolved
@@ -63,7 +63,9 @@
 
 
 def insert_cas_ontology_aware_response_into_adata(
-    cas_ontology_aware_response: CellTypeOntologyAwareResults, adata: AnnData, cl: CellOntologyCache = CellOntologyCache()
+        cas_ontology_aware_response: CellTypeOntologyAwareResults,
+        adata: AnnData,
+        cl: CellOntologyCache = CellOntologyCache()
 ) -> None:
     """
     Inserts Cellarium CAS ontology aware response into `obsm` property of a provided AnnData file as a
@@ -296,11 +298,7 @@
     cl: CellOntologyCache,
     min_acceptable_score: float,
     top_k: int = 1,
-<<<<<<< HEAD
     root_note: str = CL_CELL_ROOT_NODE
-=======
-    root_note: str = CL_EUKARYOTIC_CELL_ROOT_NODE
->>>>>>> e7b441b0
 ) -> t.List[tuple]:
     depth_list = list(
         map(cl.get_longest_path_lengths_from_target(root_note).get, aggregated_scores.cl_names)
@@ -329,11 +327,7 @@
     min_acceptable_score: float,
     top_k: int = 3,
     obs_prefix: str = "cas_cell_type",
-<<<<<<< HEAD
     root_note: str = CL_CELL_ROOT_NODE
-=======
-    root_note: str = CL_EUKARYOTIC_CELL_ROOT_NODE
->>>>>>> e7b441b0
 ):
     top_k_calls_dict = defaultdict(list)
     scores_array_nc = adata.obsm[CAS_CL_SCORES_ANNDATA_OBSM_KEY].toarray()
@@ -383,11 +377,7 @@
     aggregation_score_threshod: float = 1e-4,
     top_k: int = 3,
     obs_prefix: str = "cas_cell_type",
-<<<<<<< HEAD
     root_note: str = CL_CELL_ROOT_NODE
-=======
-    root_note: str = CL_EUKARYOTIC_CELL_ROOT_NODE
->>>>>>> e7b441b0
 ):
     top_k_calls_dict = dict()
     for k in range(top_k):
