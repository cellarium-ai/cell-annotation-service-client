--- conflicted
+++ resolved
@@ -14,10 +14,7 @@
 from anndata import ImplicitModificationWarning
 from deprecated import deprecated
 
-<<<<<<< HEAD
-=======
 from cellarium.cas import _io, constants, data_preparation, exceptions, service, settings, version
->>>>>>> 63bbec18
 from cellarium.cas.service import action_context_manager
 
 from . import _io, constants, exceptions, preprocessing, service, settings
